from typing import Any
import torch
import torch.nn as nn
import torch_geometric.nn as nng
from torch_geometric.utils import sort_edge_index
from scipy.spatial.distance import cdist
import numpy as np
#import pymatching
from qecsim.graphtools import mwpm
from src.graph import extract_edges
from signal import signal, SIGINT
import sys
from src.utils import inference

def handler(signalnum, frame):
    sys.exit(0)


def mwpm_prediction(edges, weights, classes):

    signal(SIGINT, handler)
    # convert edges to dict
    if np.unique(edges).shape[0] % 2 != 0:
        print("Odd edges")
        print(edges)
        # print(weights)
        # print(classes)
    if edges.shape[1] == 0:
        print("No edges?")
        print(edges)
        print(weights)
        print(classes)

    classes = (classes > 0).astype(np.int32)
    edges_w_weights = {tuple(sorted(x)): w for x, w in zip(edges.T, weights)}
    edges_w_classes = {tuple(sorted(x)): c for x, c in zip(edges.T, classes)}
    
    matched_edges = mwpm(edges_w_weights)

    # need to make sure matched_edges is sorted
    matched_edges = [tuple(sorted((x[0], x[1]))) for x in matched_edges]
    if matched_edges:
        classes = np.array([edges_w_classes[edge] for edge in matched_edges])
        flip = classes.sum() & 1 

        return flip
    else:
        return 0
    
def mwpm_w_grad(edges, weights, classes):

    classes = (classes > 0).astype(np.int32)
    edges_w_weights = {tuple(sorted(x)): w for x, w in zip(edges.T, weights)}
    edges_w_classes = {tuple(sorted(x)): c for x, c in zip(edges.T, classes)}
    edge_range = {tuple(sorted(x)): i for i, x in enumerate(edges.T)}
    
    matched_edges = mwpm(edges_w_weights)

    # need to make sure matched_edges is sorted
    matched_edges = [tuple(sorted((x[0], x[1]))) for x in matched_edges]

    classes = np.array([edges_w_classes[edge] for edge in matched_edges])
    flip = classes.sum() & 1 
    match_inds = [edge_range[edge] for edge in matched_edges]
    mask = np.zeros(weights.shape, dtype=bool)
    mask[match_inds] = True
    
    gradient = torch.ones(weights.shape)
    gradient[~mask] = -1
    if flip:
        gradient *= -1

    return flip, gradient

class MWPMLoss(torch.autograd.Function):
    
    # experiment will be a 1-d array of same length as syndromes, indicating whether its a memory x or memory z-exp
    @staticmethod
    def forward(
        ctx,
        edge_indx: torch.Tensor,
        edge_weights: torch.Tensor,
        edge_classes: torch.Tensor,
        batch_labels: torch.Tensor,
        labels: np.ndarray,
        factor: float = 1.5,
    ):

        edge_attr = torch.stack([edge_weights, edge_classes], dim=1)
        # split edges and edge weights per syndrome
        (
            edges_p_graph,
            weights_p_graph,
            classes_p_graph,
            edge_map_p_graph,
        ) = extract_edges(
            edge_indx,
            edge_attr,
            batch_labels,
        )

        # we must loop through every graph since each one will have given a new set of edge weights
        preds = []
        grad_data = torch.zeros_like(edge_attr)
        grad_help = torch.zeros_like(edge_attr)

        for i, (edges, weights, classes, edge_map) in enumerate(
            zip(edges_p_graph, weights_p_graph, classes_p_graph, edge_map_p_graph)
        ):
            edges = edges.cpu().numpy()
            weights = weights.cpu().numpy()
            classes = classes.cpu().numpy()

            prediction = mwpm_prediction(edges, weights, classes)
            preds.append(prediction)

            # we need a workaround for gradient computations
            preds_partial_de = []
            for j in range(edges.shape[1]):
                _weights = weights.copy()

                _weights[j] = _weights[j] * factor
                delta = _weights[j] - weights[j]
                pred_w = mwpm_prediction(edges, _weights, classes)
                preds_partial_de.append([pred_w, delta])

            # REMOVE WHEN WE KNOW THAT ALL SYNDROMES HAVE AN EDGE
            if edge_map.numel() == 0:
                continue
            else:
                grad_data[edge_map, :] = torch.tensor(
                    preds_partial_de, dtype=torch.float32
                ).to(grad_data.device)
                grad_help[edge_map, 0] = prediction
                grad_help[edge_map, 1] = labels[i]
        preds = np.array(preds)

        # compute accuracy
        n_correct = (preds == labels).sum()
        accuracy = n_correct / labels.shape[0]
        loss = torch.tensor(1 - accuracy, requires_grad=True)

        ctx.save_for_backward(
            grad_data,
            grad_help,
        )

        return loss

    @staticmethod
    def backward(
        ctx,
        grad_output,
    ):
        grad_data, grad_help = ctx.saved_tensors
        shift_preds = grad_data[:, 0]
        delta = grad_data[:, 1]

        preds = grad_help[:, 0]
        labels = grad_help[:, 1]

        gradients = (
            (0.5 * (shift_preds + preds) - labels) * (shift_preds - preds) / delta
        )

        gradients.requires_grad = True

        return None, gradients, None, None, None, None, None

class MWPMLoss_v2(torch.autograd.Function):

    # experiment will be a 1-d array of same length as syndromes, indicating whether its a memory x or memory z-exp
    @staticmethod
    def forward(
        ctx,
        edge_indx: torch.Tensor,
        edge_weights: torch.Tensor,
        edge_classes: torch.Tensor,
        batch_labels: torch.Tensor,
        labels: np.ndarray,
    ):

        edge_attr = torch.stack([edge_weights, edge_classes], dim=1)
        # split edges and edge weights per syndrome
        (
            edges_p_graph,
            weights_p_graph,
            classes_p_graph,
            edge_map_p_graph,
        ) = extract_edges(
            edge_indx,
            edge_attr,
            batch_labels,
        )

        # we must loop through every graph since each one will have given a new set of edge weights
        preds = []
        grads = torch.zeros_like(edge_weights)

        for edges, weights, classes, edge_map in zip(edges_p_graph, weights_p_graph, classes_p_graph, edge_map_p_graph):
            edges = edges.cpu().numpy()
            weights = weights.cpu().numpy()
            classes = classes.cpu().numpy()

            prediction, gradients = mwpm_w_grad(edges, weights, classes)
            preds.append(prediction)
            grads[edge_map] = gradients.to(grads.device)


        preds = np.array(preds)

        # compute accuracy
        n_correct = (preds == labels).sum()
        accuracy = n_correct / labels.shape[0]
        loss = torch.tensor(1 - accuracy, requires_grad=True)

        ctx.save_for_backward(grads)

        return loss

    @staticmethod
    def backward(
        ctx,
        grad_output,
    ):
        grads, = ctx.saved_tensors
        grads.requires_grad = True

        return None, grads, None, None, None, None, None


class SplitSyndromes(nn.Module):

    def __init__(self):
        super().__init__()

    def forward(self, edges, edge_attr, detector_labels):

        node_range = torch.arange(0, detector_labels.shape[0]).to(edges.device)
        node_subset = node_range[detector_labels]

        valid_labels = torch.isin(edges, node_subset).sum(dim=0) == 2
        edges = edges[:, valid_labels]
        edge_attr = edge_attr[valid_labels, :]

        return edges, edge_attr


class GraphNN(nn.Module):

    def __init__(
        self,
        hidden_channels_GCN=[32, 64, 128],
        hidden_channels_MLP=[128, 64],
        n_node_features=5,
    ):
        super().__init__()

        # GCN layers
        channels = [n_node_features] + hidden_channels_GCN
        self.graph_layers = nn.ModuleList(
            [
                nng.GraphConv(in_channels, out_channels)
                for (in_channels, out_channels) in zip(channels[:-1], channels[1:])
            ]
        )

        # Dense layers
        transition_dim = hidden_channels_GCN[-1] * 2 + 1
        channels = [transition_dim] + hidden_channels_MLP
        self.dense_layers = nn.ModuleList(
            [
                nn.Linear(in_channels, out_channels)
                for (in_channels, out_channels) in zip(channels[:-1], channels[1:])
            ]
        )

        # Output layer
        self.output_layer = nn.Linear(hidden_channels_MLP[-1], 1)

        # Layer to split syndrome into X (Z)-graphs
        self.split_syndromes = SplitSyndromes()

    def forward(
        self,
        x,
        edges,
        edge_attr,
        detector_labels,
        warmup=False,
    ):

        w = edge_attr[:, 0] * edge_attr[:, 1]
        for layer in self.graph_layers:
            x = layer(x, edges, w)
            x = torch.tanh(x)
        
        # split syndromes so only X (Z) nodes remain and create an edge embedding
        edges, edge_attr = self.split_syndromes(edges, edge_attr, detector_labels)
        x_src, x_dst = x[edges[0, :]], x[edges[1, :]]
        edge_feat = torch.cat([x_src, edge_attr[:, [0]], x_dst], dim=-1)
        
        # send the edge features through linear layers
        for layer in self.dense_layers:
            edge_feat = layer(edge_feat)
            edge_feat = torch.tanh(edge_feat)
        
        # output
        edge_feat = self.output_layer(edge_feat)
        
        # if warmup, train network to do identity mapping
        if warmup:
            label = edge_attr[:, [0]]
            return edge_feat, label
        
        # otherwise, save the edges with minimum weights (for each duplicate edge)
        n_edges = edge_feat.shape[0]
        edge_feat = edge_feat.reshape(-1, n_edges // 2)
        edge_classes = edge_attr[:, 1].reshape(-1, n_edges // 2)
        min_inds = torch.argmin(edge_feat, dim=0)
        edge_feat = edge_feat[min_inds, range(n_edges // 2)]
        edge_classes = edge_classes[min_inds, range(n_edges // 2)]
        edges = edges[:, :n_edges // 2]
        
<<<<<<< HEAD
        min_inds = torch.argmin(edge_feat, dim=1)
        edge_feat = edge_feat[range(n_edges // 2), min_inds]
        edge_classes = edge_classes[range(n_edges // 2), min_inds]
        edges = edges[:, ::2]

        return edges, edge_feat, edge_classes
=======
        return edges, edge_feat, edge_classes

    

class LocalSearch:
    def __init__(self, model, search_radius, num_selections):
        self.model = model
        self.initial_score = torch.tensor(float(0))
        self.top_score = self.initial_score
        self.target = None
        self.vector = torch.nn.utils.parameters_to_vector(model.parameters())
        self.elite = self.vector.clone()
        self.n = self.vector.numel()
        self.running_idxs = np.arange(self.n)
        np.random.shuffle(self.running_idxs)
        self.idx = 0
        self.value = []  # list of indices
        self.num_selections = num_selections
        self.magnitude = torch.empty(self.num_selections,
                                dtype=self.vector.dtype,
                                device=self.vector.device)
        self.noise_vector = torch.empty_like(self.vector)
        self.jumped = False
        self.search_radius = search_radius

    def set_value(self):
        """Use the numpy choices function (which has no equivalent in Pytorch)
        to generate a sample from the array of indices. The sample size and
        distribution are dynamically updated by the algorithm's state.
        """
        self.check_idx()
        choices = self.running_idxs[self.idx:self.idx+self.num_selections]
        self.value = choices
        self.idx+=self.num_selections

    def check_idx(self):
        if (self.idx+self.num_selections)>self.n:
            self.idx=0
            np.random.shuffle(self.running_idxs)

    def set_noise(self):
        # Cast to precision and CUDA, and edit shape
        # search radius can be adjusted to fit scale of noise
        self.magnitude.uniform_(-self.search_radius, self.search_radius).squeeze()

    def set_noise_vector(self):
        """ This function defines a noise tensor, and returns it. The noise
        tensor needs to be the same shape as our originial vecotr. Hence, a
        "basis" tensor is created with zeros, then the chosen indices are
        modified.
        """
        self.noise_vector.fill_(0.)
        self.noise_vector[self.value] = self.magnitude

    def update_weights(self, model):
        nn.utils.vector_to_parameters(self.vector, model.parameters())

    def set_elite(self):
        self.jumped = False
        self.elite[self.value] = self.vector[self.value]
            #self.elite.clamp_(-0.9, 0.9)
            #self.elite.copy_(self.vector)
        self.jumped = True
            #self.frustration.reset_state()
        
    def set_vector(self):
        if not self.jumped:
            #self.vector.copy_(self.elite)
            elite_vals = self.elite[self.value]
            self.vector[self.value] = elite_vals

    def step(self,syndromes,flips):
        #print(self.vector)
        self.set_value()
        self.set_noise()
        self.set_noise_vector()
        self.vector[torch.from_numpy(self.value)] = self.vector[torch.from_numpy(self.value)] + torch.from_numpy(self.value)
        self.update_weights(self.model)
        _, new_accuracy = inference(self.model,syndromes,flips)
        if new_accuracy > self.top_score:
            self.set_elite()
            self.top_score = new_accuracy
        else:
            self.set_vector()
        self.idx += 1
            # decay to escape local maxima
            #self.top_score -= 0.002


    def return_topscore(self):
        return self.top_score
>>>>>>> 1be38db3
<|MERGE_RESOLUTION|>--- conflicted
+++ resolved
@@ -315,21 +315,14 @@
         
         # otherwise, save the edges with minimum weights (for each duplicate edge)
         n_edges = edge_feat.shape[0]
-        edge_feat = edge_feat.reshape(-1, n_edges // 2)
-        edge_classes = edge_attr[:, 1].reshape(-1, n_edges // 2)
-        min_inds = torch.argmin(edge_feat, dim=0)
-        edge_feat = edge_feat[min_inds, range(n_edges // 2)]
-        edge_classes = edge_classes[min_inds, range(n_edges // 2)]
-        edges = edges[:, :n_edges // 2]
-        
-<<<<<<< HEAD
+        edge_feat = torch.cat([edge_feat[::2], edge_feat[1::2]], dim=1)
+        edge_classes = torch.stack([edge_attr[::2, 1], edge_attr[1::2, 1]], dim=1)
+        
         min_inds = torch.argmin(edge_feat, dim=1)
         edge_feat = edge_feat[range(n_edges // 2), min_inds]
         edge_classes = edge_classes[range(n_edges // 2), min_inds]
         edges = edges[:, ::2]
 
-        return edges, edge_feat, edge_classes
-=======
         return edges, edge_feat, edge_classes
 
     
@@ -420,5 +413,4 @@
 
 
     def return_topscore(self):
-        return self.top_score
->>>>>>> 1be38db3
+        return self.top_score